add_executable(tests)

add_subdirectory(camera)
add_subdirectory(core)
add_subdirectory(geometry)
add_subdirectory(io)
add_subdirectory(ml)
add_subdirectory(pipelines)
add_subdirectory(t/geometry)
add_subdirectory(t/io)
add_subdirectory(t/pipelines)
add_subdirectory(test_utility)
add_subdirectory(utility)
add_subdirectory(visualization)

target_sources(tests PRIVATE
    Main.cpp
<<<<<<< HEAD
    camera/PinholeCameraTrajectory.cpp
    camera/PinholeCameraParameters.cpp
    camera/PinholeCameraIntrinsic.cpp
    core/Indexer.cpp
    core/Hashmap.cpp
    core/Linalg.cpp
    core/NearestNeighborSearch.cpp
    core/CUDAState.cpp
    core/Blob.cpp
    core/Scalar.cpp
    core/TensorList.cpp
    core/Device.cpp
    core/TensorObject.cpp
    core/NanoFlannIndex.cpp
    core/ShapeUtil.cpp
    core/MemoryManager.cpp
    core/Tensor.cpp
    core/SizeVector.cpp
    core/EigenConverter.cpp
    geometry/AxisAlignedBoundingBox.cpp
    geometry/PointCloud.cpp
    geometry/TriangleMesh.cpp
    geometry/VoxelGrid.cpp
    geometry/TetraMesh.cpp
    geometry/Image.cpp
    geometry/KDTreeFlann.cpp
    geometry/LineSet.cpp
    geometry/RGBDImage.cpp
    geometry/IntersectionTest.cpp
    geometry/EstimateNormals.cpp
    geometry/Line3D.cpp
    geometry/Octree.cpp
    geometry/HalfEdgeTriangleMesh.cpp
    geometry/AccumulatedPoint.cpp
    io/TriangleMeshIO.cpp
    io/IJsonConvertibleIO.cpp
    io/PointCloudIO.cpp
    io/file_format/FileSTL.cpp
    io/file_format/FileJSON.cpp
    io/file_format/FileLOG.cpp
    io/file_format/FileBIN.cpp
    io/file_format/FilePCD.cpp
    io/file_format/FileJPG.cpp
    io/file_format/FilePNG.cpp
    io/file_format/FilePLY.cpp
    io/file_format/FileXYZRGB.cpp
    io/file_format/FilePTS.cpp
    io/file_format/FileGLTF.cpp
    io/file_format/FileXYZ.cpp
    io/file_format/FileXYZN.cpp
    io/PinholeCameraTrajectoryIO.cpp
    io/PoseGraphIO.cpp
    io/ImageIO.cpp
    io/OctreeIO.cpp
    io/VoxelGridIO.cpp
    io/FeatureIO.cpp
    ml/ShapeChecking.cpp
    pipelines/registration/GlobalOptimization.cpp
    pipelines/registration/Registration.cpp
    pipelines/registration/FastGlobalRegistration.cpp
    pipelines/registration/PoseGraph.cpp
    pipelines/registration/TransformationEstimation.cpp
    pipelines/registration/CorrespondenceChecker.cpp
    pipelines/registration/GlobalOptimizationConvergenceCriteria.cpp
    pipelines/registration/Feature.cpp
    pipelines/integration/UniformTSDFVolume.cpp
    pipelines/integration/ScalableTSDFVolume.cpp
    pipelines/odometry/OdometryTools.cpp
    pipelines/odometry/RGBDOdometryJacobianFromColorTerm.cpp
    pipelines/odometry/RGBDOdometryJacobianFromHybridTerm.cpp
    pipelines/odometry/Odometry.cpp
    pipelines/odometry/OdometryOption.cpp
    t/io/PointCloudIO.cpp
    t/io/ImageIO.cpp
    t/io/TriangleMeshIO.cpp
    t/pipelines/odometry/RGBDOdometry.cpp
    t/pipelines/registration/Registration.cpp
    t/pipelines/registration/TransformationEstimation.cpp
    t/pipelines/slac/ControlGrid.cpp
    t/pipelines/slac/SLAC.cpp
    t/pipelines/TransformationConverter.cpp
    t/geometry/PointCloud.cpp
    t/geometry/TriangleMesh.cpp
    t/geometry/Image.cpp
    t/geometry/TensorMap.cpp
    t/geometry/TSDFVoxelGrid.cpp
    test_utility/Compare.cpp
    test_utility/Sort.cpp
    test_utility/Raw.cpp
    test_utility/Rand.cpp
    utility/Console.cpp
    utility/Timer.cpp
    utility/Helper.cpp
    utility/FileSystem.cpp
    utility/Eigen.cpp
    utility/IJsonConvertible.cpp
    )
=======
)
>>>>>>> 9ac70826

target_include_directories(tests PRIVATE ".")

target_compile_definitions(tests PRIVATE TEST_DATA_DIR="${PROJECT_SOURCE_DIR}/examples/test_data")

# If gpu not available, add "DISABLED_" to the gpu test names
if (BUILD_CUDA_MODULE)
    target_compile_definitions(tests PRIVATE GPU_CONDITIONAL_TEST_STR=) # Empty string
else()
    target_compile_definitions(tests PRIVATE GPU_CONDITIONAL_TEST_STR=DISABLED_)
endif()

if (WITH_IPPICV)
    target_compile_definitions(tests PRIVATE IPP_CONDITIONAL_TEST_STR=) # Empty string (test not disabled)
else()
    target_compile_definitions(tests PRIVATE IPP_CONDITIONAL_TEST_STR=DISABLED_)
endif()

find_package(Threads REQUIRED)
target_link_libraries(tests PRIVATE Open3D::Open3D Threads::Threads ${JSONCPP_TARGET} ${GOOGLETEST_TARGET})

open3d_show_and_abort_on_warning(tests)
open3d_set_global_properties(tests)

if (BUILD_AZURE_KINECT)
    # K4A headers are directly used in test. Currently we don't need to link
    # the K4A libraries.
    target_include_directories(tests SYSTEM PRIVATE ${K4A_INCLUDE_DIR})
endif()

if (BUILD_CUDA_MODULE)
    # We still need to explicitly link against CUDA libraries.
    # Consider removing dependencies of CUDA headers in the future.
    find_package(CUDAToolkit REQUIRED)
    target_link_libraries(tests PRIVATE CUDA::cudart)
endif()<|MERGE_RESOLUTION|>--- conflicted
+++ resolved
@@ -15,107 +15,7 @@
 
 target_sources(tests PRIVATE
     Main.cpp
-<<<<<<< HEAD
-    camera/PinholeCameraTrajectory.cpp
-    camera/PinholeCameraParameters.cpp
-    camera/PinholeCameraIntrinsic.cpp
-    core/Indexer.cpp
-    core/Hashmap.cpp
-    core/Linalg.cpp
-    core/NearestNeighborSearch.cpp
-    core/CUDAState.cpp
-    core/Blob.cpp
-    core/Scalar.cpp
-    core/TensorList.cpp
-    core/Device.cpp
-    core/TensorObject.cpp
-    core/NanoFlannIndex.cpp
-    core/ShapeUtil.cpp
-    core/MemoryManager.cpp
-    core/Tensor.cpp
-    core/SizeVector.cpp
-    core/EigenConverter.cpp
-    geometry/AxisAlignedBoundingBox.cpp
-    geometry/PointCloud.cpp
-    geometry/TriangleMesh.cpp
-    geometry/VoxelGrid.cpp
-    geometry/TetraMesh.cpp
-    geometry/Image.cpp
-    geometry/KDTreeFlann.cpp
-    geometry/LineSet.cpp
-    geometry/RGBDImage.cpp
-    geometry/IntersectionTest.cpp
-    geometry/EstimateNormals.cpp
-    geometry/Line3D.cpp
-    geometry/Octree.cpp
-    geometry/HalfEdgeTriangleMesh.cpp
-    geometry/AccumulatedPoint.cpp
-    io/TriangleMeshIO.cpp
-    io/IJsonConvertibleIO.cpp
-    io/PointCloudIO.cpp
-    io/file_format/FileSTL.cpp
-    io/file_format/FileJSON.cpp
-    io/file_format/FileLOG.cpp
-    io/file_format/FileBIN.cpp
-    io/file_format/FilePCD.cpp
-    io/file_format/FileJPG.cpp
-    io/file_format/FilePNG.cpp
-    io/file_format/FilePLY.cpp
-    io/file_format/FileXYZRGB.cpp
-    io/file_format/FilePTS.cpp
-    io/file_format/FileGLTF.cpp
-    io/file_format/FileXYZ.cpp
-    io/file_format/FileXYZN.cpp
-    io/PinholeCameraTrajectoryIO.cpp
-    io/PoseGraphIO.cpp
-    io/ImageIO.cpp
-    io/OctreeIO.cpp
-    io/VoxelGridIO.cpp
-    io/FeatureIO.cpp
-    ml/ShapeChecking.cpp
-    pipelines/registration/GlobalOptimization.cpp
-    pipelines/registration/Registration.cpp
-    pipelines/registration/FastGlobalRegistration.cpp
-    pipelines/registration/PoseGraph.cpp
-    pipelines/registration/TransformationEstimation.cpp
-    pipelines/registration/CorrespondenceChecker.cpp
-    pipelines/registration/GlobalOptimizationConvergenceCriteria.cpp
-    pipelines/registration/Feature.cpp
-    pipelines/integration/UniformTSDFVolume.cpp
-    pipelines/integration/ScalableTSDFVolume.cpp
-    pipelines/odometry/OdometryTools.cpp
-    pipelines/odometry/RGBDOdometryJacobianFromColorTerm.cpp
-    pipelines/odometry/RGBDOdometryJacobianFromHybridTerm.cpp
-    pipelines/odometry/Odometry.cpp
-    pipelines/odometry/OdometryOption.cpp
-    t/io/PointCloudIO.cpp
-    t/io/ImageIO.cpp
-    t/io/TriangleMeshIO.cpp
-    t/pipelines/odometry/RGBDOdometry.cpp
-    t/pipelines/registration/Registration.cpp
-    t/pipelines/registration/TransformationEstimation.cpp
-    t/pipelines/slac/ControlGrid.cpp
-    t/pipelines/slac/SLAC.cpp
-    t/pipelines/TransformationConverter.cpp
-    t/geometry/PointCloud.cpp
-    t/geometry/TriangleMesh.cpp
-    t/geometry/Image.cpp
-    t/geometry/TensorMap.cpp
-    t/geometry/TSDFVoxelGrid.cpp
-    test_utility/Compare.cpp
-    test_utility/Sort.cpp
-    test_utility/Raw.cpp
-    test_utility/Rand.cpp
-    utility/Console.cpp
-    utility/Timer.cpp
-    utility/Helper.cpp
-    utility/FileSystem.cpp
-    utility/Eigen.cpp
-    utility/IJsonConvertible.cpp
-    )
-=======
 )
->>>>>>> 9ac70826
 
 target_include_directories(tests PRIVATE ".")
 
