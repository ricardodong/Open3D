--- conflicted
+++ resolved
@@ -60,21 +60,10 @@
                 intrinsics_d, trans_d, delta, inlier_residual, inlier_count,
                 depth_outlier_trunc, depth_huber_delta);
     } else if (device.GetType() == core::Device::DeviceType::CUDA) {
-<<<<<<< HEAD
-#ifdef BUILD_CUDA_MODULE
-        ComputeOdometryResultPointToPlaneCUDA(
-                source_vertex_map, target_vertex_map, target_normal_map,
-                intrinsics_d, trans_d, delta, inlier_residual, inlier_count,
-                depth_outlier_trunc, depth_huber_delta);
-#else
-        utility::LogError("Not compiled with CUDA, but CUDA device is used.");
-#endif
-=======
         CUDA_CALL(ComputeOdometryResultPointToPlaneCUDA, source_vertex_map,
                   target_vertex_map, target_normal_map, intrinsics_d, trans_d,
                   delta, inlier_residual, inlier_count, depth_outlier_trunc,
                   depth_huber_delta);
->>>>>>> 9e7e99cc
     } else {
         utility::LogError("Unimplemented device.");
     }
@@ -107,23 +96,11 @@
                 intrinsics_d, trans_d, delta, inlier_residual, inlier_count,
                 depth_outlier_trunc, intensity_huber_delta);
     } else if (device.GetType() == core::Device::DeviceType::CUDA) {
-<<<<<<< HEAD
-#ifdef BUILD_CUDA_MODULE
-        ComputeOdometryResultIntensityCUDA(
-                source_depth, target_depth, source_intensity, target_intensity,
-                target_intensity_dx, target_intensity_dy, source_vertex_map,
-                intrinsics_d, trans_d, delta, inlier_residual, inlier_count,
-                depth_outlier_trunc, intensity_huber_delta);
-#else
-        utility::LogError("Not compiled with CUDA, but CUDA device is used.");
-#endif
-=======
         CUDA_CALL(ComputeOdometryResultIntensityCUDA, source_depth,
                   target_depth, source_intensity, target_intensity,
                   target_intensity_dx, target_intensity_dy, source_vertex_map,
                   intrinsics_d, trans_d, delta, inlier_residual, inlier_count,
                   depth_outlier_trunc, intensity_huber_delta);
->>>>>>> 9e7e99cc
     } else {
         utility::LogError("Unimplemented device.");
     }
@@ -155,27 +132,11 @@
     core::Device device = source_vertex_map.GetDevice();
     if (device.GetType() == core::Device::DeviceType::CPU) {
         ComputeOdometryResultHybridCPU(
-<<<<<<< HEAD
                 source_depth, target_depth, source_intensity, target_intensity,
                 target_depth_dx, target_depth_dy, target_intensity_dx,
                 target_intensity_dy, source_vertex_map, intrinsics_d, trans_d,
                 delta, inlier_residual, inlier_count, depth_outlier_trunc,
                 depth_huber_delta, intensity_huber_delta);
-    } else if (device.GetType() == core::Device::DeviceType::CUDA) {
-#ifdef BUILD_CUDA_MODULE
-        ComputeOdometryResultHybridCUDA(
-=======
->>>>>>> 9e7e99cc
-                source_depth, target_depth, source_intensity, target_intensity,
-                target_depth_dx, target_depth_dy, target_intensity_dx,
-                target_intensity_dy, source_vertex_map, intrinsics_d, trans_d,
-                delta, inlier_residual, inlier_count, depth_outlier_trunc,
-                depth_huber_delta, intensity_huber_delta);
-<<<<<<< HEAD
-#else
-        utility::LogError("Not compiled with CUDA, but CUDA device is used.");
-#endif
-=======
     } else if (device.GetType() == core::Device::DeviceType::CUDA) {
         CUDA_CALL(ComputeOdometryResultHybridCUDA, source_depth, target_depth,
                   source_intensity, target_intensity, target_depth_dx,
@@ -183,7 +144,6 @@
                   source_vertex_map, intrinsics_d, trans_d, delta,
                   inlier_residual, inlier_count, depth_outlier_trunc,
                   depth_huber_delta, intensity_huber_delta);
->>>>>>> 9e7e99cc
     } else {
         utility::LogError("Unimplemented device.");
     }
