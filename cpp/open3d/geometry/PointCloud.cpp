--- conflicted
+++ resolved
@@ -104,11 +104,7 @@
     if ((!HasPoints() || HasNormals()) && cloud.HasNormals()) {
         normals_.resize(new_vert_num);
 #pragma omp parallel for schedule(static)
-<<<<<<< HEAD
-        for (size_t i = 0; i < add_vert_num; i++)
-=======
         for (int i = 0; i < add_vert_num; i++) {
->>>>>>> 8fc2669e
             normals_[old_vert_num + i] = cloud.normals_[i];
         }
     } else {
@@ -117,11 +113,7 @@
     if ((!HasPoints() || HasColors()) && cloud.HasColors()) {
         colors_.resize(new_vert_num);
 #pragma omp parallel for schedule(static)
-<<<<<<< HEAD
-        for (size_t i = 0; i < add_vert_num; i++)
-=======
         for (int i = 0; i < add_vert_num; i++) {
->>>>>>> 8fc2669e
             colors_[old_vert_num + i] = cloud.colors_[i];
         }
     } else {
@@ -130,24 +122,15 @@
     if ((!HasPoints() || HasColorGradients()) && cloud.HasColorGradients()) {
         colors_.resize(new_vert_num);
 #pragma omp parallel for schedule(static)
-<<<<<<< HEAD
-        for (size_t i = 0; i < add_vert_num; i++)
-            color_gradients_[old_vert_num + i] = cloud.color_gradients_[i];
-=======
         for (int i = 0; i < add_vert_num; i++) {
             color_gradients_[old_vert_num + i] = cloud.color_gradients_[i];
         }
->>>>>>> 8fc2669e
     } else {
         color_gradients_.clear();
     }
     points_.resize(new_vert_num);
 #pragma omp parallel for schedule(static)
-<<<<<<< HEAD
-    for (size_t i = 0; i < add_vert_num; i++)
-=======
     for (int i = 0; i < add_vert_num; i++) {
->>>>>>> 8fc2669e
         points_[old_vert_num + i] = cloud.points_[i];
     }
 
@@ -414,11 +397,7 @@
             voxelindex_to_accpoint;
     int cid_temp[3] = {1, 2, 4};
 #pragma omp parallel for schedule(static)
-<<<<<<< HEAD
-    for (size_t i = 0; i < points_.size(); i++) {
-=======
     for (int i = 0; i < static_cast<int>(points_.size()); i++) {
->>>>>>> 8fc2669e
         auto ref_coord = (points_[i] - voxel_min_bound) / voxel_size;
         auto voxel_index = Eigen::Vector3i(int(floor(ref_coord(0))),
                                            int(floor(ref_coord(1))),
@@ -641,12 +620,9 @@
             for (size_t i = 1; i < nn; i++) {
                 int P_adj_idx = point_idx[i];
                 Eigen::Vector3d vt_adj = this->points_[P_adj_idx];
-<<<<<<< HEAD
                 // projection (p') of a point p on a plane defined by normal n,
                 // where o is the closest point to p on the plane, is given by:
                 // p' = p - [(p - o).dot(n)] * n
-=======
->>>>>>> 8fc2669e
                 Eigen::Vector3d vt_proj = vt_adj - (vt_adj - vt).dot(nt) * nt;
                 double it_adj = (this->colors_[P_adj_idx](0) +
                                  this->colors_[P_adj_idx](1) +
