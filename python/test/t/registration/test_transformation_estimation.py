# ----------------------------------------------------------------------------
# -                        Open3D: www.open3d.org                            -
# ----------------------------------------------------------------------------
# The MIT License (MIT)
#
# Copyright (c) 2018-2021 www.open3d.org
#
# Permission is hereby granted, free of charge, to any person obtaining a copy
# of this software and associated documentation files (the "Software"), to deal
# in the Software without restriction, including without limitation the rights
# to use, copy, modify, merge, publish, distribute, sublicense, and/or sell
# copies of the Software, and to permit persons to whom the Software is
# furnished to do so, subject to the following conditions:
#
# The above copyright notice and this permission notice shall be included in
# all copies or substantial portions of the Software.
#
# THE SOFTWARE IS PROVIDED "AS IS", WITHOUT WARRANTY OF ANY KIND, EXPRESS OR
# IMPLIED, INCLUDING BUT NOT LIMITED TO THE WARRANTIES OF MERCHANTABILITY,
# FITNESS FOR A PARTICULAR PURPOSE AND NONINFRINGEMENT. IN NO EVENT SHALL THE
# AUTHORS OR COPYRIGHT HOLDERS BE LIABLE FOR ANY CLAIM, DAMAGES OR OTHER
# LIABILITY, WHETHER IN AN ACTION OF CONTRACT, TORT OR OTHERWISE, ARISING
# FROM, OUT OF OR IN CONNECTION WITH THE SOFTWARE OR THE USE OR OTHER DEALINGS
# IN THE SOFTWARE.
# ----------------------------------------------------------------------------

import open3d as o3d
import open3d.core as o3c
import numpy as np
import pytest

from open3d_test import list_devices


<<<<<<< HEAD
def get_pcds_and_correspondences(dtype, device):
=======
@pytest.mark.parametrize("device", list_devices())
def test_compute_rmse_point_to_point(device):
    dtype = o3c.float32

>>>>>>> 9a49100b
    source_points = o3c.Tensor(
        [[1.15495, 2.40671, 1.15061], [1.81481, 2.06281, 1.71927],
         [0.888322, 2.05068, 2.04879], [3.78842, 1.70788, 1.30246],
         [1.8437, 2.22894, 0.986237], [2.95706, 2.2018, 0.987878],
         [1.72644, 1.24356, 1.93486], [0.922024, 1.14872, 2.34317],
         [3.70293, 1.85134, 1.15357], [3.06505, 1.30386, 1.55279],
         [0.634826, 1.04995, 2.47046], [1.40107, 1.37469, 1.09687],
         [2.93002, 1.96242, 1.48532], [3.74384, 1.30258, 1.30244]], dtype,
        device)

    target_points = o3c.Tensor(
        [[2.41766, 2.05397, 1.74994], [1.37848, 2.19793, 1.66553],
         [2.24325, 2.27183, 1.33708], [3.09898, 1.98482, 1.77401],
         [1.81615, 1.48337, 1.49697], [3.01758, 2.20312, 1.51502],
         [2.38836, 1.39096, 1.74914], [1.30911, 1.4252, 1.37429],
         [3.16847, 1.39194, 1.90959], [1.59412, 1.53304, 1.5804],
         [1.34342, 2.19027, 1.30075]], dtype, device)

    target_normals = o3c.Tensor(
        [[-0.0085016, -0.22355, -0.519574], [0.257463, -0.0738755, -0.698319],
         [0.0574301, -0.484248, -0.409929], [-0.0123503, -0.230172, -0.52072],
         [0.355904, -0.142007, -0.720467], [0.0674038, -0.418757, -0.458602],
         [0.226091, 0.258253, -0.874024], [0.43979, 0.122441, -0.574998],
         [0.109144, 0.180992, -0.762368], [0.273325, 0.292013, -0.903111],
         [0.385407, -0.212348, -0.277818]], dtype, device)

    source_t = o3d.t.geometry.PointCloud(device)
    target_t = o3d.t.geometry.PointCloud(device)

    source_t.point["points"] = source_points
    target_t.point["points"] = target_points
    target_t.point["normals"] = target_normals

<<<<<<< HEAD
    correspondences = o3c.Tensor([10, 1, 1, 3, 2, 5, 9, 7, 5, 8, 7, 7, 5, 8],
                                 o3c.Dtype.Int64, device)
=======
    corres_first = o3c.Tensor([0, 1, 2, 3, 4, 5, 6, 8, 9, 11, 12, 13],
                              o3c.int64, device)
    corres_second = o3c.Tensor([10, 1, 1, 3, 2, 5, 9, 5, 8, 7, 5, 8], o3c.int64,
                               device)
    corres = corres_first, corres_second

    estimation_p2p = o3d.t.pipelines.registration.TransformationEstimationPointToPoint(
    )
    p2p_rmse = estimation_p2p.compute_rmse(source_t, target_t, corres)
>>>>>>> 9a49100b

    return source_t, target_t, correspondences


@pytest.mark.parametrize("device", list_devices())
<<<<<<< HEAD
def test_compute_rmse_point_to_point(device):
=======
def test_compute_transformation_point_to_point(device):
    dtype = o3c.float32
>>>>>>> 9a49100b

    supported_dtypes = [o3c.Dtype.Float32, o3c.Dtype.Float64]
    for dtype in supported_dtypes:
        source_t, target_t, correspondences = get_pcds_and_correspondences(
            dtype, device)

        estimation_p2p = o3d.t.pipelines.registration.TransformationEstimationPointToPoint(
        )
        p2p_rmse = estimation_p2p.compute_rmse(source_t, target_t,
                                               correspondences)

        np.testing.assert_allclose(p2p_rmse, 0.706437, 0.0001)


<<<<<<< HEAD
@pytest.mark.parametrize("device", list_devices())
def test_compute_transformation_point_to_point(device):

    supported_dtypes = [o3c.Dtype.Float32, o3c.Dtype.Float64]
    for dtype in supported_dtypes:
        source_t, target_t, correspondences = get_pcds_and_correspondences(
            dtype, device)
=======
    corres_first = o3c.Tensor([0, 1, 2, 3, 4, 5, 6, 8, 9, 11, 12, 13],
                              o3c.int64, device)
    corres_second = o3c.Tensor([10, 1, 1, 3, 2, 5, 9, 5, 8, 7, 5, 8], o3c.int64,
                               device)
    corres = corres_first, corres_second
>>>>>>> 9a49100b

        estimation_p2p = o3d.t.pipelines.registration.TransformationEstimationPointToPoint(
        )

        transformation_p2p = estimation_p2p.compute_transformation(
            source_t, target_t, correspondences)
        source_transformed_p2p = source_t.transform(
            transformation_p2p.to(device, dtype))
        p2p_rmse = estimation_p2p.compute_rmse(source_transformed_p2p, target_t,
                                               correspondences)

        np.testing.assert_allclose(p2p_rmse, 0.578255, 0.0001)


@pytest.mark.parametrize("device", list_devices())
def test_compute_rmse_point_to_plane(device):
<<<<<<< HEAD

    supported_dtypes = [o3c.Dtype.Float32, o3c.Dtype.Float64]
    for dtype in supported_dtypes:
        source_t, target_t, correspondences = get_pcds_and_correspondences(
            dtype, device)
=======
    dtype = o3c.float32

    source_points = o3c.Tensor(
        [[1.15495, 2.40671, 1.15061], [1.81481, 2.06281, 1.71927],
         [0.888322, 2.05068, 2.04879], [3.78842, 1.70788, 1.30246],
         [1.8437, 2.22894, 0.986237], [2.95706, 2.2018, 0.987878],
         [1.72644, 1.24356, 1.93486], [0.922024, 1.14872, 2.34317],
         [3.70293, 1.85134, 1.15357], [3.06505, 1.30386, 1.55279],
         [0.634826, 1.04995, 2.47046], [1.40107, 1.37469, 1.09687],
         [2.93002, 1.96242, 1.48532], [3.74384, 1.30258, 1.30244]], dtype,
        device)

    target_points = o3c.Tensor(
        [[2.41766, 2.05397, 1.74994], [1.37848, 2.19793, 1.66553],
         [2.24325, 2.27183, 1.33708], [3.09898, 1.98482, 1.77401],
         [1.81615, 1.48337, 1.49697], [3.01758, 2.20312, 1.51502],
         [2.38836, 1.39096, 1.74914], [1.30911, 1.4252, 1.37429],
         [3.16847, 1.39194, 1.90959], [1.59412, 1.53304, 1.5804],
         [1.34342, 2.19027, 1.30075]], dtype, device)

    target_normals = o3c.Tensor(
        [[-0.0085016, -0.22355, -0.519574], [0.257463, -0.0738755, -0.698319],
         [0.0574301, -0.484248, -0.409929], [-0.0123503, -0.230172, -0.52072],
         [0.355904, -0.142007, -0.720467], [0.0674038, -0.418757, -0.458602],
         [0.226091, 0.258253, -0.874024], [0.43979, 0.122441, -0.574998],
         [0.109144, 0.180992, -0.762368], [0.273325, 0.292013, -0.903111],
         [0.385407, -0.212348, -0.277818]], dtype, device)

    source_t = o3d.t.geometry.PointCloud(device)
    target_t = o3d.t.geometry.PointCloud(device)

    source_t.point["points"] = source_points
    target_t.point["points"] = target_points
    target_t.point["normals"] = target_normals

    corres_first = o3c.Tensor([0, 1, 2, 3, 4, 5, 6, 8, 9, 11, 12, 13],
                              o3c.int64, device)
    corres_second = o3c.Tensor([10, 1, 1, 3, 2, 5, 9, 5, 8, 7, 5, 8], o3c.int64,
                               device)
    corres = corres_first, corres_second
>>>>>>> 9a49100b

        estimation_p2l = o3d.t.pipelines.registration.TransformationEstimationPointToPlane(
        )
        p2l_rmse = estimation_p2l.compute_rmse(source_t, target_t,
                                               correspondences)

        np.testing.assert_allclose(p2l_rmse, 0.335499, 0.0001)


@pytest.mark.parametrize("device", list_devices())
def test_compute_transformation_point_to_plane(device):
<<<<<<< HEAD

    supported_dtypes = [o3c.Dtype.Float32, o3c.Dtype.Float64]
    for dtype in supported_dtypes:
        source_t, target_t, correspondences = get_pcds_and_correspondences(
            dtype, device)
=======
    dtype = o3c.float32

    source_points = o3c.Tensor(
        [[1.15495, 2.40671, 1.15061], [1.81481, 2.06281, 1.71927],
         [0.888322, 2.05068, 2.04879], [3.78842, 1.70788, 1.30246],
         [1.8437, 2.22894, 0.986237], [2.95706, 2.2018, 0.987878],
         [1.72644, 1.24356, 1.93486], [0.922024, 1.14872, 2.34317],
         [3.70293, 1.85134, 1.15357], [3.06505, 1.30386, 1.55279],
         [0.634826, 1.04995, 2.47046], [1.40107, 1.37469, 1.09687],
         [2.93002, 1.96242, 1.48532], [3.74384, 1.30258, 1.30244]], dtype,
        device)

    target_points = o3c.Tensor(
        [[2.41766, 2.05397, 1.74994], [1.37848, 2.19793, 1.66553],
         [2.24325, 2.27183, 1.33708], [3.09898, 1.98482, 1.77401],
         [1.81615, 1.48337, 1.49697], [3.01758, 2.20312, 1.51502],
         [2.38836, 1.39096, 1.74914], [1.30911, 1.4252, 1.37429],
         [3.16847, 1.39194, 1.90959], [1.59412, 1.53304, 1.5804],
         [1.34342, 2.19027, 1.30075]], dtype, device)

    target_normals = o3c.Tensor(
        [[-0.0085016, -0.22355, -0.519574], [0.257463, -0.0738755, -0.698319],
         [0.0574301, -0.484248, -0.409929], [-0.0123503, -0.230172, -0.52072],
         [0.355904, -0.142007, -0.720467], [0.0674038, -0.418757, -0.458602],
         [0.226091, 0.258253, -0.874024], [0.43979, 0.122441, -0.574998],
         [0.109144, 0.180992, -0.762368], [0.273325, 0.292013, -0.903111],
         [0.385407, -0.212348, -0.277818]], dtype, device)

    source_t = o3d.t.geometry.PointCloud(device)
    target_t = o3d.t.geometry.PointCloud(device)

    source_t.point["points"] = source_points
    target_t.point["points"] = target_points
    target_t.point["normals"] = target_normals

    corres_first = o3c.Tensor([0, 1, 2, 3, 4, 5, 6, 8, 9, 11, 12, 13],
                              o3c.int64, device)
    corres_second = o3c.Tensor([10, 1, 1, 3, 2, 5, 9, 5, 8, 7, 5, 8], o3c.int64,
                               device)
    corres = corres_first, corres_second
>>>>>>> 9a49100b

        estimation_p2l = o3d.t.pipelines.registration.TransformationEstimationPointToPlane(
        )

        transformation_p2l = estimation_p2l.compute_transformation(
            source_t, target_t, correspondences)
        source_transformed_p2l = source_t.transform(
            transformation_p2l.to(device, dtype))

        p2l_rmse = estimation_p2l.compute_rmse(source_transformed_p2l, target_t,
                                               correspondences)

        np.testing.assert_allclose(p2l_rmse, 0.601422, 0.0001)<|MERGE_RESOLUTION|>--- conflicted
+++ resolved
@@ -32,14 +32,7 @@
 from open3d_test import list_devices
 
 
-<<<<<<< HEAD
 def get_pcds_and_correspondences(dtype, device):
-=======
-@pytest.mark.parametrize("device", list_devices())
-def test_compute_rmse_point_to_point(device):
-    dtype = o3c.float32
-
->>>>>>> 9a49100b
     source_points = o3c.Tensor(
         [[1.15495, 2.40671, 1.15061], [1.81481, 2.06281, 1.71927],
          [0.888322, 2.05068, 2.04879], [3.78842, 1.70788, 1.30246],
@@ -73,31 +66,14 @@
     target_t.point["points"] = target_points
     target_t.point["normals"] = target_normals
 
-<<<<<<< HEAD
     correspondences = o3c.Tensor([10, 1, 1, 3, 2, 5, 9, 7, 5, 8, 7, 7, 5, 8],
-                                 o3c.Dtype.Int64, device)
-=======
-    corres_first = o3c.Tensor([0, 1, 2, 3, 4, 5, 6, 8, 9, 11, 12, 13],
-                              o3c.int64, device)
-    corres_second = o3c.Tensor([10, 1, 1, 3, 2, 5, 9, 5, 8, 7, 5, 8], o3c.int64,
-                               device)
-    corres = corres_first, corres_second
-
-    estimation_p2p = o3d.t.pipelines.registration.TransformationEstimationPointToPoint(
-    )
-    p2p_rmse = estimation_p2p.compute_rmse(source_t, target_t, corres)
->>>>>>> 9a49100b
+                                 o3c.int64, device)
 
     return source_t, target_t, correspondences
 
 
 @pytest.mark.parametrize("device", list_devices())
-<<<<<<< HEAD
 def test_compute_rmse_point_to_point(device):
-=======
-def test_compute_transformation_point_to_point(device):
-    dtype = o3c.float32
->>>>>>> 9a49100b
 
     supported_dtypes = [o3c.Dtype.Float32, o3c.Dtype.Float64]
     for dtype in supported_dtypes:
@@ -112,21 +88,13 @@
         np.testing.assert_allclose(p2p_rmse, 0.706437, 0.0001)
 
 
-<<<<<<< HEAD
 @pytest.mark.parametrize("device", list_devices())
 def test_compute_transformation_point_to_point(device):
 
-    supported_dtypes = [o3c.Dtype.Float32, o3c.Dtype.Float64]
+    supported_dtypes = [o3c.float32, o3c.float64]
     for dtype in supported_dtypes:
         source_t, target_t, correspondences = get_pcds_and_correspondences(
             dtype, device)
-=======
-    corres_first = o3c.Tensor([0, 1, 2, 3, 4, 5, 6, 8, 9, 11, 12, 13],
-                              o3c.int64, device)
-    corres_second = o3c.Tensor([10, 1, 1, 3, 2, 5, 9, 5, 8, 7, 5, 8], o3c.int64,
-                               device)
-    corres = corres_first, corres_second
->>>>>>> 9a49100b
 
         estimation_p2p = o3d.t.pipelines.registration.TransformationEstimationPointToPoint(
         )
@@ -143,54 +111,11 @@
 
 @pytest.mark.parametrize("device", list_devices())
 def test_compute_rmse_point_to_plane(device):
-<<<<<<< HEAD
 
-    supported_dtypes = [o3c.Dtype.Float32, o3c.Dtype.Float64]
+    supported_dtypes = [o3c.float32, o3c.float64]
     for dtype in supported_dtypes:
         source_t, target_t, correspondences = get_pcds_and_correspondences(
             dtype, device)
-=======
-    dtype = o3c.float32
-
-    source_points = o3c.Tensor(
-        [[1.15495, 2.40671, 1.15061], [1.81481, 2.06281, 1.71927],
-         [0.888322, 2.05068, 2.04879], [3.78842, 1.70788, 1.30246],
-         [1.8437, 2.22894, 0.986237], [2.95706, 2.2018, 0.987878],
-         [1.72644, 1.24356, 1.93486], [0.922024, 1.14872, 2.34317],
-         [3.70293, 1.85134, 1.15357], [3.06505, 1.30386, 1.55279],
-         [0.634826, 1.04995, 2.47046], [1.40107, 1.37469, 1.09687],
-         [2.93002, 1.96242, 1.48532], [3.74384, 1.30258, 1.30244]], dtype,
-        device)
-
-    target_points = o3c.Tensor(
-        [[2.41766, 2.05397, 1.74994], [1.37848, 2.19793, 1.66553],
-         [2.24325, 2.27183, 1.33708], [3.09898, 1.98482, 1.77401],
-         [1.81615, 1.48337, 1.49697], [3.01758, 2.20312, 1.51502],
-         [2.38836, 1.39096, 1.74914], [1.30911, 1.4252, 1.37429],
-         [3.16847, 1.39194, 1.90959], [1.59412, 1.53304, 1.5804],
-         [1.34342, 2.19027, 1.30075]], dtype, device)
-
-    target_normals = o3c.Tensor(
-        [[-0.0085016, -0.22355, -0.519574], [0.257463, -0.0738755, -0.698319],
-         [0.0574301, -0.484248, -0.409929], [-0.0123503, -0.230172, -0.52072],
-         [0.355904, -0.142007, -0.720467], [0.0674038, -0.418757, -0.458602],
-         [0.226091, 0.258253, -0.874024], [0.43979, 0.122441, -0.574998],
-         [0.109144, 0.180992, -0.762368], [0.273325, 0.292013, -0.903111],
-         [0.385407, -0.212348, -0.277818]], dtype, device)
-
-    source_t = o3d.t.geometry.PointCloud(device)
-    target_t = o3d.t.geometry.PointCloud(device)
-
-    source_t.point["points"] = source_points
-    target_t.point["points"] = target_points
-    target_t.point["normals"] = target_normals
-
-    corres_first = o3c.Tensor([0, 1, 2, 3, 4, 5, 6, 8, 9, 11, 12, 13],
-                              o3c.int64, device)
-    corres_second = o3c.Tensor([10, 1, 1, 3, 2, 5, 9, 5, 8, 7, 5, 8], o3c.int64,
-                               device)
-    corres = corres_first, corres_second
->>>>>>> 9a49100b
 
         estimation_p2l = o3d.t.pipelines.registration.TransformationEstimationPointToPlane(
         )
@@ -202,54 +127,11 @@
 
 @pytest.mark.parametrize("device", list_devices())
 def test_compute_transformation_point_to_plane(device):
-<<<<<<< HEAD
 
-    supported_dtypes = [o3c.Dtype.Float32, o3c.Dtype.Float64]
+    supported_dtypes = [o3c.float32, o3c.float64]
     for dtype in supported_dtypes:
         source_t, target_t, correspondences = get_pcds_and_correspondences(
             dtype, device)
-=======
-    dtype = o3c.float32
-
-    source_points = o3c.Tensor(
-        [[1.15495, 2.40671, 1.15061], [1.81481, 2.06281, 1.71927],
-         [0.888322, 2.05068, 2.04879], [3.78842, 1.70788, 1.30246],
-         [1.8437, 2.22894, 0.986237], [2.95706, 2.2018, 0.987878],
-         [1.72644, 1.24356, 1.93486], [0.922024, 1.14872, 2.34317],
-         [3.70293, 1.85134, 1.15357], [3.06505, 1.30386, 1.55279],
-         [0.634826, 1.04995, 2.47046], [1.40107, 1.37469, 1.09687],
-         [2.93002, 1.96242, 1.48532], [3.74384, 1.30258, 1.30244]], dtype,
-        device)
-
-    target_points = o3c.Tensor(
-        [[2.41766, 2.05397, 1.74994], [1.37848, 2.19793, 1.66553],
-         [2.24325, 2.27183, 1.33708], [3.09898, 1.98482, 1.77401],
-         [1.81615, 1.48337, 1.49697], [3.01758, 2.20312, 1.51502],
-         [2.38836, 1.39096, 1.74914], [1.30911, 1.4252, 1.37429],
-         [3.16847, 1.39194, 1.90959], [1.59412, 1.53304, 1.5804],
-         [1.34342, 2.19027, 1.30075]], dtype, device)
-
-    target_normals = o3c.Tensor(
-        [[-0.0085016, -0.22355, -0.519574], [0.257463, -0.0738755, -0.698319],
-         [0.0574301, -0.484248, -0.409929], [-0.0123503, -0.230172, -0.52072],
-         [0.355904, -0.142007, -0.720467], [0.0674038, -0.418757, -0.458602],
-         [0.226091, 0.258253, -0.874024], [0.43979, 0.122441, -0.574998],
-         [0.109144, 0.180992, -0.762368], [0.273325, 0.292013, -0.903111],
-         [0.385407, -0.212348, -0.277818]], dtype, device)
-
-    source_t = o3d.t.geometry.PointCloud(device)
-    target_t = o3d.t.geometry.PointCloud(device)
-
-    source_t.point["points"] = source_points
-    target_t.point["points"] = target_points
-    target_t.point["normals"] = target_normals
-
-    corres_first = o3c.Tensor([0, 1, 2, 3, 4, 5, 6, 8, 9, 11, 12, 13],
-                              o3c.int64, device)
-    corres_second = o3c.Tensor([10, 1, 1, 3, 2, 5, 9, 5, 8, 7, 5, 8], o3c.int64,
-                               device)
-    corres = corres_first, corres_second
->>>>>>> 9a49100b
 
         estimation_p2l = o3d.t.pipelines.registration.TransformationEstimationPointToPlane(
         )
