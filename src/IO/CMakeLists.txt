--- conflicted
+++ resolved
@@ -17,34 +17,10 @@
 file(GLOB IO_FILEFORMAT_SOURCE_FILES "FileFormat/*.cpp")
 source_group("Source Files\\FileFormat" FILES ${IO_FILEFORMAT_SOURCE_FILES})
 
-<<<<<<< HEAD
-add_library(IO ${Open3D_LIB_TYPE}
-    ${IO_ALL_HEADER_FILES} ${IO_ALL_SOURCE_FILES}
-    ${IO_RPLY_FILES} ${IO_LIBLZF_FILES} ${IO_DIRENT_FILES}
-    ${IO_CLASSIO_HEADER_FILES} ${IO_CLASSIO_SOURCE_FILES}
-    ${IO_FILEFORMAT_HEADER_FILES} ${IO_FILEFORMAT_SOURCE_FILES}
-)
-target_link_libraries(IO Core tinyfiledialogs ${JPEG_LIBRARIES} ${PNG_LIBRARIES} ${JSONCPP_LIBRARIES})
-
-install(TARGETS IO
-	ARCHIVE DESTINATION ${CMAKE_INSTALL_PREFIX}/lib/Open3D
-)
-
-install(FILES "${CMAKE_SOURCE_DIR}/IO/ClassIO/FeatureIO.h"                 DESTINATION ${CMAKE_INSTALL_PREFIX}include/Open3D/IO/ClassIO)
-install(FILES "${CMAKE_SOURCE_DIR}/IO/ClassIO/IJsonConvertible.h"          DESTINATION ${CMAKE_INSTALL_PREFIX}include/Open3D/IO/ClassIO)
-install(FILES "${CMAKE_SOURCE_DIR}/IO/ClassIO/IJsonConvertibleIO.h"        DESTINATION ${CMAKE_INSTALL_PREFIX}include/Open3D/IO/ClassIO)
-install(FILES "${CMAKE_SOURCE_DIR}/IO/ClassIO/ImageIO.h"                   DESTINATION ${CMAKE_INSTALL_PREFIX}include/Open3D/IO/ClassIO)
-install(FILES "${CMAKE_SOURCE_DIR}/IO/ClassIO/PinholeCameraTrajectoryIO.h" DESTINATION ${CMAKE_INSTALL_PREFIX}include/Open3D/IO/ClassIO)
-install(FILES "${CMAKE_SOURCE_DIR}/IO/ClassIO/PointCloudIO.h"              DESTINATION ${CMAKE_INSTALL_PREFIX}include/Open3D/IO/ClassIO)
-install(FILES "${CMAKE_SOURCE_DIR}/IO/ClassIO/PoseGraphIO.h"               DESTINATION ${CMAKE_INSTALL_PREFIX}include/Open3D/IO/ClassIO)
-install(FILES "${CMAKE_SOURCE_DIR}/IO/ClassIO/TriangleMeshIO.h"            DESTINATION ${CMAKE_INSTALL_PREFIX}include/Open3D/IO/ClassIO)
-install(FILES "${CMAKE_SOURCE_DIR}/IO/IO.h"                                DESTINATION ${CMAKE_INSTALL_PREFIX}include/Open3D/IO)
-=======
 add_library(IO 
 	${IO_ALL_HEADER_FILES} ${IO_ALL_SOURCE_FILES}
 	${IO_RPLY_FILES} ${IO_LIBLZF_FILES} ${IO_DIRENT_FILES}
 	${IO_CLASSIO_HEADER_FILES} ${IO_CLASSIO_SOURCE_FILES}
 	${IO_FILEFORMAT_HEADER_FILES} ${IO_FILEFORMAT_SOURCE_FILES}
 )
-target_link_libraries(IO Core tinyfiledialogs ${JPEG_LIBRARIES} ${PNG_LIBRARIES})
->>>>>>> 1380495c
+target_link_libraries(IO Core tinyfiledialogs ${JPEG_LIBRARIES} ${PNG_LIBRARIES})