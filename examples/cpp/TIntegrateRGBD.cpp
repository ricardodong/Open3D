// ----------------------------------------------------------------------------
// -                        Open3D: www.open3d.org                            -
// ----------------------------------------------------------------------------
// The MIT License (MIT)
//
// Copyright (c) 2018 www.open3d.org
//
// Permission is hereby granted, free of charge, to any person obtaining a copy
// of this software and associated documentation files (the "Software"), to deal
// in the Software without restriction, including without limitation the rights
// to use, copy, modify, merge, publish, distribute, sublicense, and/or sell
// copies of the Software, and to permit persons to whom the Software is
// furnished to do so, subject to the following conditions:
//
// The above copyright notice and this permission notice shall be included in
// all copies or substantial portions of the Software.
//
// THE SOFTWARE IS PROVIDED "AS IS", WITHOUT WARRANTY OF ANY KIND, EXPRESS OR
// IMPLIED, INCLUDING BUT NOT LIMITED TO THE WARRANTIES OF MERCHANTABILITY,
// FITNESS FOR A PARTICULAR PURPOSE AND NONINFRINGEMENT. IN NO EVENT SHALL THE
// AUTHORS OR COPYRIGHT HOLDERS BE LIABLE FOR ANY CLAIM, DAMAGES OR OTHER
// LIABILITY, WHETHER IN AN ACTION OF CONTRACT, TORT OR OTHERWISE, ARISING
// FROM, OUT OF OR IN CONNECTION WITH THE SOFTWARE OR THE USE OR OTHER DEALINGS
// IN THE SOFTWARE.
// ----------------------------------------------------------------------------
#include "open3d/Open3D.h"

using namespace open3d;
using namespace open3d::core;

void PrintHelp() {
    using namespace open3d;

    PrintOpen3DVersion();
    // clang-format off
    utility::LogInfo("Usage:");
    utility::LogInfo("    > TIntegrateRGBD [color_folder] [depth_folder] [trajectory] [options]");
    utility::LogInfo("      Given RGBD images, reconstruct mesh or point cloud from color and depth images");
    utility::LogInfo("");
    utility::LogInfo("Basic options:");
    utility::LogInfo("    --voxel_size [=0.0058 (m)]");
    utility::LogInfo("    --intrinsic_path [camera_intrinsic]");
    utility::LogInfo("    --depth_scale [=1000.0]");
    utility::LogInfo("    --depth_max [=3.0]");
    utility::LogInfo("    --sdf_trunc [=0.04]");
    utility::LogInfo("    --device [CPU:0]");
    utility::LogInfo("    --raycast");
    utility::LogInfo("    --mesh");
    utility::LogInfo("    --pointcloud");
    // clang-format on
    utility::LogInfo("");
}

int main(int argc, char* argv[]) {
    using namespace open3d;

    if (argc < 4 ||
        utility::ProgramOptionExistsAny(argc, argv, {"-h", "--help"})) {
        PrintHelp();
        return 1;
    }

    using MaskCode = t::geometry::TSDFVoxelGrid::SurfaceMaskCode;

    // Color and depth
    std::string color_folder = std::string(argv[1]);
    std::string depth_folder = std::string(argv[2]);

    std::vector<std::string> color_filenames;
    utility::filesystem::ListFilesInDirectory(color_folder, color_filenames);
    std::sort(color_filenames.begin(), color_filenames.end());

    std::vector<std::string> depth_filenames;
    utility::filesystem::ListFilesInDirectory(depth_folder, depth_filenames);
    std::sort(depth_filenames.begin(), depth_filenames.end());

    if (color_filenames.size() != depth_filenames.size()) {
        utility::LogError(
                "[TIntegrateRGBD] numbers of color and depth files mismatch. "
                "Please provide folders with same number of images.");
    }

    // Trajectory
    std::string trajectory_path = std::string(argv[3]);
    auto trajectory =
            io::CreatePinholeCameraTrajectoryFromFile(trajectory_path);

    // Intrinsics
    std::string intrinsic_path = utility::GetProgramOptionAsString(
            argc, argv, "--intrinsic_path", "");
    camera::PinholeCameraIntrinsic intrinsic = camera::PinholeCameraIntrinsic(
            camera::PinholeCameraIntrinsicParameters::PrimeSenseDefault);
    if (intrinsic_path.empty()) {
        utility::LogWarning("Using default Primesense intrinsics");
    } else if (!io::ReadIJsonConvertible(intrinsic_path, intrinsic)) {
        utility::LogError("Unable to convert json to intrinsics.");
    }

    auto focal_length = intrinsic.GetFocalLength();
    auto principal_point = intrinsic.GetPrincipalPoint();
    Tensor intrinsic_t = Tensor::Init<double>(
            {{focal_length.first, 0, principal_point.first},
             {0, focal_length.second, principal_point.second},
             {0, 0, 1}});

    int block_count =
            utility::GetProgramOptionAsInt(argc, argv, "--block_count", 1000);

    float voxel_size = static_cast<float>(utility::GetProgramOptionAsDouble(
            argc, argv, "--voxel_size", 3.f / 512.f));
    float depth_scale = static_cast<float>(utility::GetProgramOptionAsDouble(
            argc, argv, "--depth_scale", 1000.f));
    float depth_max = static_cast<float>(
            utility::GetProgramOptionAsDouble(argc, argv, "--depth_max", 3.f));
    float sdf_trunc = static_cast<float>(utility::GetProgramOptionAsDouble(
            argc, argv, "--sdf_trunc", 0.04f));

    bool enable_raycast = utility::ProgramOptionExists(argc, argv, "--raycast");
    bool debug = utility::ProgramOptionExists(argc, argv, "--debug");

    // Device
    std::string device_code = "CPU:0";
    if (utility::ProgramOptionExists(argc, argv, "--device")) {
        device_code = utility::GetProgramOptionAsString(argc, argv, "--device");
    }
    std::cout << "voxel size: " << voxel_size << "\n";
    core::Device device(device_code);
    utility::LogInfo("Using device: {}", device.ToString());
    t::geometry::TSDFVoxelGrid voxel_grid(
            {{"tsdf", core::Dtype::Float32}, {"weight", core::Dtype::Float32}},
            voxel_size, sdf_trunc, 8, block_count, device);

    double time_total = 0;
    double time_int = 0;
    double time_raycasting = 0;
    for (size_t i = 0; i < trajectory->parameters_.size(); ++i) {
        utility::Timer timer;
        timer.Start();

        // Load image
        utility::Timer timer_io;
        timer_io.Start();
        t::geometry::Image depth =
                (*t::io::CreateImageFromFile(depth_filenames[i]));
        t::geometry::Image color =
                (*t::io::CreateImageFromFile(color_filenames[i]));
        timer_io.Stop();
        utility::LogInfo("IO takes {}", timer_io.GetDuration());

        timer_io.Start();
        depth = depth.To(device);
        color = color.To(device);
        timer_io.Stop();
        utility::LogInfo("Conversion takes {}", timer_io.GetDuration());

        Eigen::Matrix4d extrinsic = trajectory->parameters_[i].extrinsic_;
        Tensor extrinsic_t =
                core::eigen_converter::EigenMatrixToTensor(extrinsic);

        utility::Timer int_timer;
        int_timer.Start();
        voxel_grid.Integrate(depth, color, intrinsic_t, extrinsic_t,
                             depth_scale, depth_max);
        int_timer.Stop();
        utility::LogInfo("{}: Integration takes {}", i,
                         int_timer.GetDuration());
        time_int += int_timer.GetDuration();

        if (enable_raycast) {
            utility::Timer ray_timer;

            ray_timer.Start();
            auto result = voxel_grid.RayCast(
                    intrinsic_t, extrinsic_t, depth.GetCols(), depth.GetRows(),
                    depth_scale, 0.1, depth_max, std::min(i * 1.0f, 3.0f),
                    MaskCode::DepthMap | MaskCode::ColorMap);
            ray_timer.Stop();

            utility::LogInfo("{}: Raycast takes {}", i,
                             ray_timer.GetDuration());
            time_raycasting += ray_timer.GetDuration();

            if (debug) {
                core::Tensor range_map = result[MaskCode::RangeMap];
                t::geometry::Image im_near(
                        range_map.Slice(2, 0, 1).Contiguous() / depth_max);
                visualization::DrawGeometries(
                        {std::make_shared<open3d::geometry::Image>(
                                im_near.ToLegacyImage())});
                t::geometry::Image im_far(
                        range_map.Slice(2, 1, 2).Contiguous() / depth_max);
                visualization::DrawGeometries(
                        {std::make_shared<open3d::geometry::Image>(
                                im_far.ToLegacyImage())});
                t::geometry::Image depth_raycast(result[MaskCode::DepthMap]);
                visualization::DrawGeometries(
                        {std::make_shared<open3d::geometry::Image>(
                                depth_raycast
                                        .ColorizeDepth(depth_scale, 0.1,
                                                       depth_max)
                                        .ToLegacyImage())});
                t::geometry::Image color_raycast(result[MaskCode::ColorMap]);
                visualization::DrawGeometries(
                        {std::make_shared<open3d::geometry::Image>(
                                color_raycast.ToLegacyImage())});
            }
        }

        timer.Stop();
        utility::LogInfo("{}: Per iteration takes {}", i, timer.GetDuration());
        time_total += timer.GetDuration();
    }

    size_t n = trajectory->parameters_.size();
    utility::LogInfo("per frame: {}, ray cating: {}, integration: {}",
                     time_total / n, time_raycasting / n, time_int / n);

    if (utility::ProgramOptionExists(argc, argv, "--mesh")) {
        auto mesh = voxel_grid.ExtractSurfaceMesh();
        auto mesh_legacy = std::make_shared<geometry::TriangleMesh>(
                mesh.ToLegacyTriangleMesh());
        open3d::io::WriteTriangleMesh("mesh_" + device.ToString() + ".ply",
                                      *mesh_legacy);
    }

    if (utility::ProgramOptionExists(argc, argv, "--pointcloud")) {
        auto pcd = voxel_grid.ExtractSurfacePoints(
                -1, 3.0f,
                MaskCode::VertexMap | MaskCode::ColorMap | MaskCode::NormalMap);
        auto pcd_legacy = std::make_shared<open3d::geometry::PointCloud>(
                pcd.ToLegacyPointCloud());
        open3d::io::WritePointCloud("pcd_" + device.ToString() + ".ply",
                                    *pcd_legacy);
    }

<<<<<<< HEAD
    open3d::t::io::WriteTSDFVoxelGrid("tsdf.json", voxel_grid);
=======
    if (utility::ProgramOptionExists(argc, argv, "--tsdf")) {
        open3d::t::io::WriteTSDFVoxelGrid("tsdf.json", voxel_grid);
    }

    return 0;
>>>>>>> d83ccb6e
}<|MERGE_RESOLUTION|>--- conflicted
+++ resolved
@@ -233,13 +233,9 @@
                                     *pcd_legacy);
     }
 
-<<<<<<< HEAD
-    open3d::t::io::WriteTSDFVoxelGrid("tsdf.json", voxel_grid);
-=======
     if (utility::ProgramOptionExists(argc, argv, "--tsdf")) {
         open3d::t::io::WriteTSDFVoxelGrid("tsdf.json", voxel_grid);
     }
 
     return 0;
->>>>>>> d83ccb6e
 }